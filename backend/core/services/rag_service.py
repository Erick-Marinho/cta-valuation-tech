--- conflicted
+++ resolved
@@ -1,300 +1,156 @@
+#!/usr/bin/env python
 """
-Serviço de Retrieval-Augmented Generation (RAG).
+Ferramenta de linha de comando para migração e teste de documentos.
+
+Este script permite importar documentos para o banco de dados e testar buscas,
+utilizando a arquitetura modular da aplicação.
 """
+import os
+import argparse
+import logging
+import asyncio
+import dotenv
+from os import listdir
+from os.path import isfile, join, isdir
 
-import logging
-import time
-from typing import List, Dict, Any, Optional
+# Importar componentes da arquitetura modular
 from core.config import get_settings
-from .embedding_service import get_embedding_service
-from .llm_service import get_llm_service
-from db.repositories.chunk_repository import ChunkRepository
-from db.queries.hybrid_search import realizar_busca_hibrida, rerank_results
-from processors.normalizers.text_normalizer import clean_query
-from core.metrics import (
-    RAG_QUERY_COUNTER,
-    RAG_QUERY_LATENCY,
-    RAG_CHUNKS_RETRIEVED,
-    MetricsTimer
-)
+from core.services.document_service import get_document_service
+from core.services.embedding_service import get_embedding_service
+from core.services.rag_service import get_rag_service
+from db.schema import setup_database, is_database_healthy
+from utils.logging import configure_logging
 
+# Carregar variáveis de ambiente
+dotenv.load_dotenv()
+
+# Configurar logging
+configure_logging()
 logger = logging.getLogger(__name__)
 
+def lista_arquivos(dir_path):
+    """Listar todos os arquivos em um diretório e seus subdiretórios."""
+    arquivos_list = []
 
-class RAGService:
-    """
-    Serviço de Retrieval-Augmented Generation.
+    for item in listdir(dir_path):
+        item_path = join(dir_path, item)
+        if isfile(item_path):
+            arquivos_list.append(item_path)
+        elif isdir(item_path):
+            arquivos_list += lista_arquivos(item_path)
+    return arquivos_list
 
-    Orquestra o processo completo de RAG:
-    1. Preparação e limpeza da consulta
-    2. Geração de embeddings
-    3. Recuperação de documentos relevantes
-    4. Montagem do contexto para o LLM
-    5. Geração da resposta pelo LLM
-    """
-
-    def __init__(self):
-        """
-        Inicializa o serviço RAG.
-        """
-        self.settings = get_settings()
-        self.embedding_service = get_embedding_service()
-        self.llm_service = get_llm_service()
-
-    async def process_query(
-        self,
-        query: str,
-        filtro_documentos: Optional[List[int]] = None,
-        max_results: Optional[int] = None,
-        vector_weight: Optional[float] = None,
-        include_debug_info: bool = False,
-    ) -> Dict[str, Any]:
-        """
-        Processa uma consulta usando o pipeline RAG completo.
-
-        Args:
-            query: Consulta do usuário
-            filtro_documentos: IDs de documentos para filtrar (opcional)
-            max_results: Número máximo de resultados (opcional)
-            vector_weight: Peso da busca vetorial vs. textual (opcional)
-            include_debug_info: Se True, inclui informações de depuração na resposta
-
-        Returns:
-            dict: Resposta gerada e informações de depuração (se solicitado)
-        """
-<<<<<<< HEAD
-<<<<<<< HEAD
-        with MetricsTimer(RAG_QUERY_LATENCY):
-=======
-        with MetricsTimer(RAG_QUERY_LATENCY) as timer:
->>>>>>> b2bdd94c
-            try:
-                # 1. Preparar e limpar a consulta
-                clean_query_text = clean_query(query)
-                if not clean_query_text:
-                    RAG_QUERY_COUNTER.labels(status="error").inc()
-                    return {"response": "Não entendi sua consulta. Pode reformulá-la?"}
+async def migrar_documentos(dir_documentos="documents"):
+    """Migra documentos da pasta para o banco de dados."""
+    logger.info(f"Iniciando migração de documentos da pasta: {dir_documentos}")
+    
+    # Inicializar banco de dados
+    setup_database()
+    if not is_database_healthy():
+        logger.error("Banco de dados não está saudável. Abortando migração.")
+        return
+    
+    # Obter serviço de documentos
+    document_service = get_document_service()
+    
+    # Obter lista de arquivos
+    arquivos = lista_arquivos(dir_documentos)
+    logger.info(f"Encontrados {len(arquivos)} arquivos em {dir_documentos}")
+    
+    if not arquivos:
+        logger.warning("Nenhum arquivo encontrado para migração")
+        return
+    
+    # Processar cada arquivo
+    for arquivo in arquivos:
+        try:
+            nome_arquivo = os.path.basename(arquivo)
+            tipo_arquivo = os.path.splitext(arquivo)[1][1:].lower()
+            
+            # Verificar se é um tipo suportado (PDF)
+            if tipo_arquivo != "pdf":
+                logger.warning(f"Pulando arquivo {nome_arquivo}: tipo não suportado ({tipo_arquivo})")
+                continue
                 
-                # 2. Gerar embedding da consulta
-                query_embedding = self.embedding_service.embed_text(clean_query_text)
-                
-                # 3. Recuperar documentos relevantes
-                alpha = vector_weight if vector_weight is not None else self.settings.VECTOR_SEARCH_WEIGHT
-                limit = max_results if max_results is not None else self.settings.MAX_RESULTS
-                
-                retrieved_chunks = realizar_busca_hibrida(
-                    query_text=clean_query_text,
-                    query_embedding=query_embedding,
-                    limite=limit,
-                    alpha=alpha,
-                    filtro_documentos=filtro_documentos
-                )
-                
-                # Registrar número de chunks recuperados
-                RAG_CHUNKS_RETRIEVED.observe(len(retrieved_chunks))
-                
-                # 4. Reranking para melhorar a relevância
-                ranked_chunks = rerank_results(retrieved_chunks, clean_query_text)
-                
-                # 5. Preparar contexto para o LLM
-                context = ""
-                
-                if not ranked_chunks:
-                    logger.warning(f"Nenhum documento relevante encontrado para a consulta: '{query}'")
-                    context = "Não foram encontrados documentos relevantes para esta consulta específica."
-                else:
-                    for i, chunk in enumerate(ranked_chunks):
-                        context += f"Contexto {i+1} [relevância: {chunk.combined_score:.2f}]\n{chunk.texto}\n\n"
-                
-                # 6. Construir o prompt para o LLM
-                system_prompt = f"""Você é um assistente especializado em valoração de tecnologias relacionadas ao Patrimônio Genético Nacional e Conhecimentos Tradicionais Associados.
-
-                Responda à pergunta do usuário usando as informações fornecidas nos documentos do contexto. Cada contexto tem uma pontuação de relevância associada a ele - contextos com pontuação mais alta são mais relevantes para a pergunta do usuário.
-
-                IMPORTANTE: Não mencione os "contextos" ou "documentos" na sua resposta. O usuário não sabe que você está consultando diferentes fontes. Apresente a informação de forma natural e fluida.
-
-                Se realmente não houver informações suficientes nos contextos para responder adequadamente, você pode indicar isso de forma sutil, sugerindo que há limitações nas informações disponíveis, mas tente sempre fornecer valor com o que você tem.
-
-                As respostas devem ser em português brasileiro formal, mantendo a terminologia técnica apropriada ao tema de biodiversidade, conhecimentos tradicionais e propriedade intelectual.
-                """
-                
-                # 7. Gerar resposta com o LLM
-                llm_input = f"Documentos:\n{context}\n\nPergunta: {query}"
-                
-                response = await self.llm_service.generate_text(
-                    system_prompt=system_prompt,
-                    user_prompt=llm_input
-                )
-                
-                # 8. Preparar resultado
-                result = {
-                    "response": response,
-                    "processing_time": timer.duration
-                }
-                
-                # Adicionar informações de depuração se solicitado
-                if include_debug_info:
-                    debug_info = {
-                        "query": query,
-                        "clean_query": clean_query_text,
-                        "num_results": len(ranked_chunks),
-                        "sources": [chunk.arquivo_origem for chunk in ranked_chunks],
-                        "scores": [round(chunk.combined_score, 3) for chunk in ranked_chunks]
-                    }
-                    result["debug_info"] = debug_info
-                
-                # Registrar sucesso
-                RAG_QUERY_COUNTER.labels(status="success").inc()
-                
-                return result
-                
-            except Exception as e:
-                logger.error(f"Erro ao processar consulta RAG: {str(e)}", exc_info=True)
-                # Registrar erro
-                RAG_QUERY_COUNTER.labels(status="error").inc()
-                return {
-                    "response": "Desculpe, ocorreu um erro ao processar sua consulta. Por favor, tente novamente.",
-                    "error": str(e)
-                }
-    
-=======
-        start_time = time.time()
-
-        try:
-            # 1. Preparar e limpar a consulta
-            clean_query_text = clean_query(query)
-            if not clean_query_text:
-                return {"response": "Não entendi sua consulta. Pode reformulá-la?"}
-
-            # 2. Gerar embedding da consulta
-            query_embedding = self.embedding_service.embed_text(clean_query_text)
-
-            # 3. Recuperar documentos relevantes
-            alpha = (
-                vector_weight
-                if vector_weight is not None
-                else self.settings.VECTOR_SEARCH_WEIGHT
-            )
-            limit = (
-                max_results if max_results is not None else self.settings.MAX_RESULTS
+            logger.info(f"Processando: {nome_arquivo}")
+            
+            # Ler conteúdo do arquivo
+            with open(arquivo, 'rb') as file:
+                conteudo_binario = file.read()
+            
+            # Processar documento usando o serviço modular
+            documento = await document_service.process_document(
+                file_name=nome_arquivo,
+                file_content=conteudo_binario,
+                file_type=tipo_arquivo,
+                metadata={"path": arquivo, "origem": "importacao_em_lote"}
             )
             
-            logger.info(f"Resultado variavel classe: {limit}")
+            logger.info(f"Documento {nome_arquivo} processado com sucesso. ID: {documento.id}, Chunks: {documento.chunks_count}")
+            
+        except Exception as e:
+            logger.error(f"Erro ao processar arquivo {arquivo}: {e}")
+    
+    logger.info("Migração concluída!")
 
-            retrieved_chunks = realizar_busca_hibrida(
-                query_text=clean_query_text,
-                query_embedding=query_embedding,
-                limite=limit,
-                alpha=alpha,
-                filtro_documentos=filtro_documentos,
-                threshold=0.5,
-            )
+async def testar_busca(query="CTA Value Tech"):
+    """Testa a busca RAG usando a nova arquitetura."""
+    logger.info(f"Testando busca para: '{query}'")
+    
+    # Verificar banco de dados
+    if not is_database_healthy():
+        logger.error("Banco de dados não está saudável. Abortando teste.")
+        return
+    
+    # Obter serviço RAG
+    rag_service = get_rag_service()
+    
+    # Realizar busca
+    result = await rag_service.process_query(
+        query=query,
+        include_debug_info=True
+    )
+    
+    # Exibir resultado
+    logger.info(f"Resposta gerada em {result.get('processing_time', 0):.2f} segundos:")
+    print("\n" + "="*80)
+    print(result.get("response", "Sem resposta"))
+    print("="*80 + "\n")
+    
+    # Exibir informações de debug, se disponíveis
+    if "debug_info" in result:
+        debug = result["debug_info"]
+        logger.info(f"Resultados encontrados: {debug.get('num_results', 0)}")
+        
+        if "sources" in debug and "scores" in debug:
+            for i, (source, score) in enumerate(zip(debug["sources"], debug["scores"])):
+                logger.info(f"Resultado {i+1}: {source} (score: {score:.4f})")
 
-            # 4. Reranking para melhorar a relevância
-            ranked_chunks = rerank_results(retrieved_chunks, clean_query_text)
+async def main():
+    """Função principal do script."""
+    parser = argparse.ArgumentParser(description='Ferramenta para migração de documentos e testes de busca')
+    
+    # Definir subcomandos
+    subparsers = parser.add_subparsers(dest='comando', help='Comandos disponíveis')
+    
+    # Comando de migração
+    migrate_parser = subparsers.add_parser('migrate', help='Migrar documentos para o banco de dados')
+    migrate_parser.add_argument('--dir', type=str, default='documents', help='Diretório de documentos')
+    
+    # Comando de busca
+    search_parser = subparsers.add_parser('search', help='Testar busca RAG')
+    search_parser.add_argument('query', type=str, nargs='?', default='CTA Value Tech', help='Consulta para teste')
+    
+    # Parsing dos argumentos
+    args = parser.parse_args()
+    
+    # Executar comando apropriado
+    if args.comando == 'migrate':
+        await migrar_documentos(args.dir)
+    elif args.comando == 'search':
+        await testar_busca(args.query)
+    else:
+        parser.print_help()
 
-            # 5. Preparar contexto para o LLM
-            context = ""
-
-            if not ranked_chunks:
-                logger.warning(
-                    f"Nenhum documento relevante encontrado para a consulta: '{query}'"
-                )
-                context = "Não foram encontrados documentos relevantes para esta consulta específica."
-            else:
-                for i, chunk in enumerate(ranked_chunks):
-                    context += f"Contexto {i+1} [relevância: {chunk.combined_score:.2f}]\n{chunk.texto}\n\n"
-
-            # 6. Construir o prompt para o LLM
-            system_prompt = f"""Você é um assistente especializado em valoração de tecnologias relacionadas ao Patrimônio Genético Nacional e Conhecimentos Tradicionais Associados.
-
-            Responda ao usuário usando as informações fornecidas nos documentos do contexto. Cada contexto tem uma pontuação de relevância associada a ele - contextos com pontuação mais alta são mais relevantes para o tópico atual.
-
-            IMPORTANTE: 
-            - Não mencione os "contextos" ou "documentos" na sua resposta. O usuário não sabe que você está consultando diferentes fontes.
-            - Identifique e responda apropriadamente a saudações e interações sociais básicas sem tentar forçar informações técnicas.
-            - Para consultas técnicas, apresente a informação de forma natural e fluida.
-
-            Se realmente não houver informações suficientes nos contextos para responder adequadamente, você pode indicar isso de forma sutil, sugerindo que há limitações nas informações disponíveis, mas tente sempre fornecer valor com o que você tem.
-
-            As respostas devem ser em português brasileiro formal, mantendo a terminologia técnica apropriada ao tema de biodiversidade, conhecimentos tradicionais e propriedade intelectual quando relevante.
-            """
-
-            # 7. Gerar resposta com o LLM
-            llm_input = f"Documentos:\n{context}\n\nPergunta: {query}"
-
-            response = await self.llm_service.generate_text(
-                system_prompt=system_prompt, user_prompt=llm_input
-            )
-
-            # 8. Preparar resultado
-            processing_time = time.time() - start_time
-
-            result = {"response": response, "processing_time": processing_time}
-
-            # Adicionar informações de depuração se solicitado
-            if include_debug_info:
-                debug_info = {
-                    "query": query,
-                    "clean_query": clean_query_text,
-                    "num_results": len(ranked_chunks),
-                    "sources": [chunk.arquivo_origem for chunk in ranked_chunks],
-                    "scores": [
-                        round(chunk.combined_score, 3) for chunk in ranked_chunks
-                    ],
-                }
-                result["debug_info"] = debug_info
-
-            return result
-
-        except Exception as e:
-            logger.error(f"Erro ao processar consulta RAG: {str(e)}", exc_info=True)
-            return {
-                "response": "Desculpe, ocorreu um erro ao processar sua consulta. Por favor, tente novamente.",
-                "error": str(e),
-            }
-
->>>>>>> dev-marinho
-    def get_similar_questions(self, query: str, limit: int = 5) -> List[str]:
-        """
-        Retorna perguntas similares à consulta do usuário.
-        Útil para sugestões de perguntas relacionadas.
-
-        Args:
-            query: Consulta do usuário
-            limit: Número máximo de perguntas a retornar
-
-        Returns:
-            list: Lista de perguntas similares
-        """
-        # Implementação simplificada - em uma versão real,
-        # poderíamos ter um banco de perguntas frequentes com embeddings
-        # e fazer busca por similaridade
-
-        # Por enquanto, retornamos uma lista estática
-        return [
-            "O que é CTA Value Tech?",
-            "Como funciona a valoração de tecnologias com acesso ao PGN?",
-            "Quais são os princípios da Convenção sobre a Diversidade Biológica?",
-            "Como são calculados os royalties da sociobiodiversidade?",
-            "O que são Conhecimentos Tradicionais Associados?",
-        ][:limit]
-
-
-# Instância singleton para uso em toda a aplicação
-_rag_service_instance: Optional[RAGService] = None
-
-
-def get_rag_service() -> RAGService:
-    """
-    Retorna a instância do serviço RAG.
-
-    Returns:
-        RAGService: Instância do serviço
-    """
-    global _rag_service_instance
-
-    if _rag_service_instance is None:
-        _rag_service_instance = RAGService()
-
-    return _rag_service_instance+if __name__ == "__main__":
+    asyncio.run(main())