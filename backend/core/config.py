--- conflicted
+++ resolved
@@ -5,11 +5,7 @@
 from pydantic_settings import BaseSettings
 from functools import lru_cache
 from typing import Optional
-<<<<<<< HEAD
-from pydantic import Field
-=======
 import os
->>>>>>> 5005fc90
 
 class Settings(BaseSettings):
     """
@@ -29,24 +25,6 @@
         PORT: Porta do servidor
         CORS_ORIGINS: Origens permitidas para CORS
     """
-<<<<<<< HEAD
-    APP_NAME: str = os.getenv("APP_NAME")
-    APP_VERSION: str = os.getenv("APP_VERSION")
-    DEBUG: bool = os.getenv("DEBUG")
-    
-    # Database
-    DATABASE_URL: str = os.getenv("DATABASE_URL")
-    AUTO_INIT_DB: bool = os.getenv("AUTO_INIT_DB")
-    
-    # Serviços externos
-    API_KEY_NVIDEA: str
-    API_KEY: Optional[str] = None
-    
-    # Embeddings
-    EMBEDDING_MODEL: str = os.getenv("EMBEDDING_MODEL")
-    EMBEDDING_DIMENSION: int = os.getenv("EMBEDDING_DIMENSION")
-    USE_GPU: bool = os.getenv("USE_GPU")
-=======
     APP_NAME: str = "CTA Value Tech"
     APP_VERSION: str = "1.0.0"
     DEBUG: bool = True
@@ -67,37 +45,20 @@
     EMBEDDING_MODEL: str = "intfloat/multilingual-e5-large-instruct"
     EMBEDDING_DIMENSION: int = 1024
     USE_GPU: bool = os.environ.get("USE_GPU", "False").lower() == "true"
->>>>>>> 5005fc90
     
     # Processamento de texto
     CHUNK_SIZE: int = os.getenv("CHUNK_SIZE")
     CHUNK_OVERLAP: int = os.getenv("CHUNK_OVERLAP")
     
     # Servidor
-<<<<<<< HEAD
-    PORT: int = os.getenv("PORT")
-=======
     PORT: int = int(os.environ.get("PORT", "8000"))
->>>>>>> 5005fc90
     CORS_ORIGINS: list = ["*"]
     
     # RAG
     VECTOR_SEARCH_WEIGHT: float = 0.7  # Peso da busca vetorial vs. textual
     TEXT_SEARCH_WEIGHT: float = 0.3    # Complemento do peso vetorial
-<<<<<<< HEAD
-    SEARCH_THRESHOLD: float = 0.6      # Limiar mínimo de similaridade
-    MAX_RESULTS: int = 5               # Número máximo de resultados na busca
-
-    # LANGSMITH
-    LANGSMITH_TRACING: str = Field(default="false")
-    LANGSMITH_ENDPOINT: str = Field(default="https://api.smith.langchain.com")
-    LANGSMITH_API_KEY: str = Field(default="")
-    LANGSMITH_PROJECT: str = Field(default="default")
-    OPENAI_API_KEY: str = Field(default="")
-=======
     SEARCH_THRESHOLD: float = 0.5      # Limiar mínimo de similaridade
     MAX_RESULTS: int = 10               # Número máximo de resultados na busca
->>>>>>> 5005fc90
     
     #Logging
     LOG_LEVEL: str = "INFO"
